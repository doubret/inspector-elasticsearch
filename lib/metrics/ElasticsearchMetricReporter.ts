import "source-map-support/register";

import { Client, ConfigOptions } from "elasticsearch";
import {
    Clock,
    Counter,
    Event,
    Gauge,
    Histogram,
    Logger,
    Meter,
    Metric,
    MetricRegistry,
    MetricSetReportContext,
    MetricType,
    MILLISECOND,
    MonotoneCounter,
    OverallReportContext,
    ReportingResult,
    ScheduledMetricReporter,
    ScheduledMetricReporterOptions,
    Scheduler,
    StdClock,
    Tags,
    Timer,
    TimeUnit,
} from "inspector-metrics";

/**
 * Interface for getting a certain information using the specified emtric metadata -
 * e.g. name of the index, metric type, etc.
 */
export type MetricInfoDeterminator =
    (registry: MetricRegistry, metric: Metric, type: MetricType, date: Date) => string;

/**
 * Interface for building a document for a metric.
 */
export type MetricDocumentBuilder = (
    registry: MetricRegistry,
    metric: Metric,
    type: MetricType,
    date: Date,
    tags: Tags) => {};

/**
 * Options for {@link ElasticsearchMetricReporter}.
 *
 * @export
 * @interface ElasticsearchMetricReporterOption
 * @extends {ScheduledMetricReporterOptions}
 */
export interface ElasticsearchMetricReporterOption extends ScheduledMetricReporterOptions {
    /**
     * Elasticsearch client options.
     *
     * @type {ConfigOptions}
     * @memberof ElasticsearchMetricReporterOption
     */
    readonly clientOptions: ConfigOptions;
    /**
     * Logger instance used to report errors.
     *
     * @type {Logger}
     * @memberof ElasticsearchMetricReporterOption
     */
    log: Logger;
    /**
     * Used to get the name of the index.
     *
     * @type {MetricInfoDeterminator}
     * @memberof ElasticsearchMetricReporterOption
     */
    readonly indexnameDeterminator: MetricInfoDeterminator;
    /**
     * Used to get the type of the metric instance.
     *
     * @type {MetricInfoDeterminator}
     * @memberof ElasticsearchMetricReporterOption
     */
    readonly typeDeterminator: MetricInfoDeterminator;
    /**
     * Used to build the document for a metric.
     *
     * @type {MetricDocumentBuilder}
     * @memberof ElasticsearchMetricReporterOption
     */
    readonly metricDocumentBuilder: MetricDocumentBuilder;
}

/**
 * A MetricReporter extension used to publish metric values to elasticsearch.
 *
 * @export
 * @class ElasticsearchMetricReporter
 * @extends {MetricReporter}
 */
export class ElasticsearchMetricReporter extends ScheduledMetricReporter<ElasticsearchMetricReporterOption, Array<{}>> {

    /**
     * Returns a {@link MetricInfoDeterminator} that returns 'metric' as type.
     *
     * @static
     * @returns {MetricInfoDeterminator}
     * @memberof ElasticsearchMetricReporter
     */
    public static defaultTypeDeterminator(): MetricInfoDeterminator {
        return (registry: MetricRegistry, metric: Metric, type: MetricType, date: Date) => "metric";
    }

    /**
     * Returns a {@link MetricInfoDeterminator} that returns an indexname like '<baseName>-yyyy-mm-dd'.
     *
     * @static
     * @param {string} baseName The
     * @returns {MetricInfoDeterminator}
     * @memberof ElasticsearchMetricReporter
     */
    public static dailyIndex(baseName: string): MetricInfoDeterminator {
        return (registry: MetricRegistry, metric: Metric, type: MetricType, date: Date) => {
            const day = date.getDate();
            const dayPrefix: string = (day >= 10) ? "" : "0";
            const month = date.getMonth() + 1;
            const monthPrefix: string = (month >= 10) ? "" : "0";
            return `${baseName}-${date.getFullYear()}-${monthPrefix}${month}-${dayPrefix}${day}`;
        };
    }

    /**
     * Returns a {@link MetricDocumentBuilder} that builds an object for a metric like this:
     *
     * {
     *
     *  name: ..., // name of metric
     *
     *  group: ..., // group of metric
     *
     *  timestamp: ..., // timestamp from parameter
     *
     *  tags: ..., // combined tags from this reporter and the metric
     *
     *  values..., // metric specific values
     *
     *  type..., // metric type
     *
     * }
     *
     * @static
     * @returns {MetricDocumentBuilder}
     * @memberof ElasticsearchMetricReporter
     */
    public static defaultDocumentBuilder(): MetricDocumentBuilder {
        return (
            registry: MetricRegistry,
            metric: Metric,
            type: MetricType,
            timestamp: Date,
            tags: Tags) => {

            let values = null;

            if (metric instanceof MonotoneCounter) {
                values = ElasticsearchMetricReporter.getMonotoneCounterValues(metric);
            } else if (metric instanceof Counter) {
                values = ElasticsearchMetricReporter.getCounterValues(metric);
            } else if (metric instanceof Histogram) {
                values = ElasticsearchMetricReporter.getHistogramValues(metric);
            } else if (metric instanceof Meter) {
                values = ElasticsearchMetricReporter.getMeterValues(metric);
            } else if (metric instanceof Timer) {
                values = ElasticsearchMetricReporter.getTimerValues(metric);
            } else {
                values = ElasticsearchMetricReporter.getGaugeValue(metric as Gauge<any>);
            }

            if (values === null) {
                return null;
            }

            const name = metric.getName();
            const group = metric.getGroup();
            return { name, group, tags, timestamp, values, type };
        };
    }

    /**
     * Gets the values for the specified monotone counter metric.
     *
     * @static
     * @param {MonotoneCounter} counter
     * @returns {{}}
     * @memberof ElasticsearchMetricReporter
     */
    public static getMonotoneCounterValues(counter: MonotoneCounter): {} {
        const count = counter.getCount();
        if (!count || isNaN(count)) {
            return null;
        }
        return { count };
    }

    /**
     * Gets the values for the specified counter metric.
     *
     * @static
     * @param {Counter} counter
     * @returns {{}}
     * @memberof ElasticsearchMetricReporter
     */
    public static getCounterValues(counter: Counter): {} {
        const count = counter.getCount();
        if (!count || isNaN(count)) {
            return null;
        }
        return { count };
    }

    /**
     * Gets the values for the specified {Gauge} metric.
     *
     * @static
     * @param {Gauge<any>} gauge
     * @returns {{}}
     * @memberof ElasticsearchMetricReporter
     */
    public static getGaugeValue(gauge: Gauge<any>): {} {
        const value = gauge.getValue();
        if (!value || isNaN(value)) {
            return null;
        }
        return { value };
    }

    /**
     * Gets the values for the specified {Histogram} metric.
     *
     * @static
     * @param {Histogram} histogram
     * @returns {{}}
     * @memberof ElasticsearchMetricReporter
     */
    public static getHistogramValues(histogram: Histogram): {} {
        const value = histogram.getCount();
        if (!value || isNaN(value)) {
            return null;
        }
        const snapshot = histogram.getSnapshot();
        const values: any = {};

        values[`count`] = value;
        values[`max`] = this.getNumber(snapshot.getMax());
        values[`mean`] = this.getNumber(snapshot.getMean());
        values[`min`] = this.getNumber(snapshot.getMin());
        values[`p50`] = this.getNumber(snapshot.getMedian());
        values[`p75`] = this.getNumber(snapshot.get75thPercentile());
        values[`p95`] = this.getNumber(snapshot.get95thPercentile());
        values[`p98`] = this.getNumber(snapshot.get98thPercentile());
        values[`p99`] = this.getNumber(snapshot.get99thPercentile());
        values[`p999`] = this.getNumber(snapshot.get999thPercentile());
        values[`stddev`] = this.getNumber(snapshot.getStdDev());

        return values;
    }

    /**
     * Gets the values for the specified {Meter} metric.
     *
     * @static
     * @param {Meter} meter
     * @returns {{}}
     * @memberof ElasticsearchMetricReporter
     */
    public static getMeterValues(meter: Meter): {} {
        const value = meter.getCount();
        if (!value || isNaN(value)) {
            return null;
        }
        const values: any = {};

        values[`count`] = value;
        values[`m15_rate`] = this.getNumber(meter.get15MinuteRate());
        values[`m1_rate`] = this.getNumber(meter.get1MinuteRate());
        values[`m5_rate`] = this.getNumber(meter.get5MinuteRate());
        values[`mean_rate`] = this.getNumber(meter.getMeanRate());

        return values;
    }

    /**
     * Gets the values for the specified {Timer} metric.
     *
     * @static
     * @param {Timer} timer
     * @returns {{}}
     * @memberof ElasticsearchMetricReporter
     */
    public static getTimerValues(timer: Timer): {} {
        const value = timer.getCount();
        if (!value || isNaN(value)) {
            return null;
        }
        const snapshot = timer.getSnapshot();
        const values: any = {};

        values[`count`] = value;
        values[`m15_rate`] = this.getNumber(timer.get15MinuteRate());
        values[`m1_rate`] = this.getNumber(timer.get1MinuteRate());
        values[`m5_rate`] = this.getNumber(timer.get5MinuteRate());
        values[`max`] = this.getNumber(snapshot.getMax());
        values[`mean`] = this.getNumber(snapshot.getMean());
        values[`mean_rate`] = this.getNumber(timer.getMeanRate());
        values[`min`] = this.getNumber(snapshot.getMin());
        values[`p50`] = this.getNumber(snapshot.getMedian());
        values[`p75`] = this.getNumber(snapshot.get75thPercentile());
        values[`p95`] = this.getNumber(snapshot.get95thPercentile());
        values[`p98`] = this.getNumber(snapshot.get98thPercentile());
        values[`p99`] = this.getNumber(snapshot.get99thPercentile());
        values[`p999`] = this.getNumber(snapshot.get999thPercentile());
        values[`stddev`] = this.getNumber(snapshot.getStdDev());

        return values;
    }

    /**
     * Either gets 0 or the specifed value.
     *
     * @private
     * @param {number} value
     * @returns {number}
     * @memberof ElasticsearchMetricReporter
     */
    private static getNumber(value: number): number {
        if (isNaN(value)) {
            return 0;
        }
        return value;
    }

    /**
     * Metadata for the logger.
     *
     * @private
     * @type {*}
     * @memberof ElasticsearchMetricReporter
     */
    private logMetadata: any;
    /**
     * Elasticsearch client used to do reporting.
     *
     * @private
     * @type {Client}
     * @memberof ElasticsearchMetricReporter
     */
    private client: Client;

    /**
     * Creates an instance of ElasticsearchMetricReporter.
     */
    public constructor(
        {
            clientOptions,
            metricDocumentBuilder = ElasticsearchMetricReporter.defaultDocumentBuilder(),
            indexnameDeterminator = ElasticsearchMetricReporter.dailyIndex("metric"),
            typeDeterminator = ElasticsearchMetricReporter.defaultTypeDeterminator(),
            log = console,
            reportInterval = 1000,
            unit = MILLISECOND,
            clock = new StdClock(),
            scheduler = setInterval,
            minReportingTimeout = 1,
            tags = new Map(),
        }: {
                /**
                 * Elasticsearch client options.
                 * @type {ConfigOptions}
                 */
                clientOptions: ConfigOptions,
                /**
                 * Used to build the document for a metric.
                 * @type {MetricDocumentBuilder}
                 */
                metricDocumentBuilder?: MetricDocumentBuilder,
                /**
                 * Used to get the name of the index.
                 * @type {MetricInfoDeterminator}
                 */
                indexnameDeterminator?: MetricInfoDeterminator,
                /**
                 * Used to get the type of the metric instance.
                 * @type {MetricInfoDeterminator}
                 */
                typeDeterminator?: MetricInfoDeterminator,
                /**
                 * The logger instance used to report metrics.
                 * @type {Logger}
                 */
                log?: Logger,
                /**
                 * Reporting interval in the time-unit of {@link #unit}.
                 * @type {number}
                 */
                reportInterval?: number;
                /**
                 * The time-unit of the reporting interval.
                 * @type {TimeUnit}
                 */
                unit?: TimeUnit;
                /**
                 * The clock instance used determine the current time.
                 * @type {Clock}
                 */
                clock?: Clock;
                /**
                 * The scheduler function used to trigger reporting.
                 * @type {Scheduler}
                 */
                scheduler?: Scheduler;
                /**
                 * The timeout in which a metrics gets reported wether it's value has changed or not.
                 * @type {number}
                 */
                minReportingTimeout?: number;
                /**
                 * Common tags for this reporter instance.
                 * @type {Map<string, string>}
                 */
                tags?: Map<string, string>;
            }) {
        super({
            clientOptions,
            clock,
            indexnameDeterminator,
            log,
            metricDocumentBuilder,
            minReportingTimeout,
            reportInterval,
            scheduler,
            tags,
            typeDeterminator,
            unit,
        });

        this.logMetadata = {
            reportInterval,
            tags,
            unit,
        };

        this.client = new Client(clientOptions);
    }

    /**
     * Gets the logger instance.
     *
     * @returns {Logger}
     * @memberof ElasticsearchMetricReporter
     */
    public getLog(): Logger {
        return this.options.log;
    }

    /**
     * Sets the logger instance.
     *
     * @param {Logger} log
     * @memberof ElasticsearchMetricReporter
     */
    public setLog(log: Logger): void {
        this.options.log = log;
    }

    /**
<<<<<<< HEAD
     * Reports an event.
     *
     * @public
     * @param {TEvent} event
     * @returns {Promise<TEvent>}
     * @memberof ElasticsearchMetricReporter
     */
    public reportEvent<TEventData, TEvent extends Event<TEventData>>(event: TEvent): Promise<TEvent> {
        const value = event.getValue();
        if (!value) {
            return Promise.reject(new Error("Invalid event value"));
        }
        const ctx = this.createMetricSetReportContext(null, null, event.getTime(), "gauge");
        const results = this.reportMetrics(
            null,
            ctx,
            (m: Event<any>, c) => this.reportGauge(m, c),
            (m: Event<any>) => m.getValue(),
        );
        return this.handleResults(null, null, event.getTime(), "gauge", results)
            .then(() => event)
            .catch((reason: Error) => {
                throw reason;
            });
=======
     * Reports an {@link Event}.
     *
     * @param {Event} event
     * @returns {Promise<TEvent>}
     * @memberof ElasticsearchMetricReporter
     */
    public async reportEvent<TEventData, TEvent extends Event<TEventData>>(event: TEvent): Promise<TEvent> {
        const result = this.reportGauge(event, {
            date: event.getTime(),
            metrics: [],
            overallCtx: null,
            registry: null,
            type: "gauge",
        });

        if (result) {
            await this.handleResults(null, null, event.getTime(), "gauge", [{
                metric: event,
                result,
            }]);
        }

        return event;
    }

    /**
     * Does nothing
     *
     * @returns {Promise<void>}
     * @memberof ElasticsearchMetricReporter
     */
    public async flushEvents(): Promise<void> {
>>>>>>> ed17bd8f
    }

    /**
     * Send the combinations of index and document to the elasticsearch cluster
     * using the bulk method of the elasticsearch client.
     *
     * @protected
     * @param {MetricRegistry} registry
     * @param {Date} date
     * @param {MetricType} type
     * @param {Array<ReportingResult<any, any[]>>} results
     * @returns {Promise<void>}
     * @memberof ElasticsearchMetricReporter
     */
    protected handleResults(
        ctx: OverallReportContext,
        registry: MetricRegistry,
        date: Date,
        type: MetricType,
        results: Array<ReportingResult<any, any[]>>): Promise<void> {
        const body = results
            .map((result) => result.result)
            .reduce((p, c) => p.concat(c), []);

        if (!body || body.length === 0) {
            return Promise.resolve();
        }

        return this.client.bulk({ body })
            .then((response) => {
                if (this.options.log) {
                    this.options.log.debug(
                        `took ${response.took}ms to write ${type} metrics - errors ${response.errors}`,
                        this.logMetadata,
                    );
                }
            })
            .catch((reason) => {
                if (this.options.log) {
                    this.options.log
                        .error(`error writing ${type} metrics - reason: ${reason}`, reason, this.logMetadata);
                }
            });
    }

    /**
     * Generalized reporting method of all types of metric instances.
     * Builds the index configuration document and the metric document.
     *
     * @protected
     * @param {Metric} metric
     * @param {ReportingContext<Metric>} ctx
     * @returns {Array<{}>}
     * @memberof ElasticsearchMetricReporter
     */
    protected reportMetric(
        metric: Metric, ctx: MetricSetReportContext<Metric>): Array<{}> {
        const document = this.options.metricDocumentBuilder(
            ctx.registry, metric, ctx.type, ctx.date, this.buildTags(ctx.registry, metric));
        if (!!document) {
            // tslint:disable-next-line:variable-name
            const _index = this.options.indexnameDeterminator(ctx.registry, metric, ctx.type, ctx.date);
            // tslint:disable-next-line:variable-name
            const _type = this.options.typeDeterminator(ctx.registry, metric, ctx.type, ctx.date);
            return [
                { index: { _index, _type } },
                document,
            ];
        }
        return [];
    }

    /**
     * Calls {@link #reportMetric} with the specified arguments.
     *
     * @protected
     * @param {(MonotoneCounter | Counter)} counter
     * @param {(ReportingContext<MonotoneCounter | Counter>)} ctx
     * @returns {Array<{}>}
     * @memberof ElasticsearchMetricReporter
     */
    protected reportCounter(
        counter: MonotoneCounter | Counter, ctx: MetricSetReportContext<MonotoneCounter | Counter>): Array<{}> {
        return this.reportMetric(counter, ctx);
    }

    /**
     * Calls {@link #reportMetric} with the specified arguments.
     *
     * @protected
     * @param {Gauge<any>} gauge
     * @param {ReportingContext<Gauge<any>>} ctx
     * @returns {Array<{}>}
     * @memberof ElasticsearchMetricReporter
     */
    protected reportGauge(gauge: Gauge<any>, ctx: MetricSetReportContext<Gauge<any>>): Array<{}> {
        return this.reportMetric(gauge, ctx);
    }

    /**
     * Calls {@link #reportMetric} with the specified arguments.
     *
     * @protected
     * @param {Histogram} histogram
     * @param {ReportingContext<Histogram>} ctx
     * @returns {Array<{}>}
     * @memberof ElasticsearchMetricReporter
     */
    protected reportHistogram(histogram: Histogram, ctx: MetricSetReportContext<Histogram>): Array<{}> {
        return this.reportMetric(histogram, ctx);
    }

    /**
     * Calls {@link #reportMetric} with the specified arguments.
     *
     * @protected
     * @param {Meter} meter
     * @param {ReportingContext<Meter>} ctx
     * @returns {Array<{}>}
     * @memberof ElasticsearchMetricReporter
     */
    protected reportMeter(meter: Meter, ctx: MetricSetReportContext<Meter>): Array<{}> {
        return this.reportMetric(meter, ctx);
    }

    /**
     * Calls {@link #reportMetric} with the specified arguments.
     *
     * @protected
     * @param {Timer} timer
     * @param {ReportingContext<Timer>} ctx
     * @returns {Array<{}>}
     * @memberof ElasticsearchMetricReporter
     */
    protected reportTimer(timer: Timer, ctx: MetricSetReportContext<Timer>): Array<{}> {
        return this.reportMetric(timer, ctx);
    }

}<|MERGE_RESOLUTION|>--- conflicted
+++ resolved
@@ -470,32 +470,6 @@
     }
 
     /**
-<<<<<<< HEAD
-     * Reports an event.
-     *
-     * @public
-     * @param {TEvent} event
-     * @returns {Promise<TEvent>}
-     * @memberof ElasticsearchMetricReporter
-     */
-    public reportEvent<TEventData, TEvent extends Event<TEventData>>(event: TEvent): Promise<TEvent> {
-        const value = event.getValue();
-        if (!value) {
-            return Promise.reject(new Error("Invalid event value"));
-        }
-        const ctx = this.createMetricSetReportContext(null, null, event.getTime(), "gauge");
-        const results = this.reportMetrics(
-            null,
-            ctx,
-            (m: Event<any>, c) => this.reportGauge(m, c),
-            (m: Event<any>) => m.getValue(),
-        );
-        return this.handleResults(null, null, event.getTime(), "gauge", results)
-            .then(() => event)
-            .catch((reason: Error) => {
-                throw reason;
-            });
-=======
      * Reports an {@link Event}.
      *
      * @param {Event} event
@@ -528,7 +502,6 @@
      * @memberof ElasticsearchMetricReporter
      */
     public async flushEvents(): Promise<void> {
->>>>>>> ed17bd8f
     }
 
     /**
